--- conflicted
+++ resolved
@@ -14,7 +14,8 @@
         with:
           python-version: "3.11"
       - name: Install dependencies
-        run: python3 -m pip install nox
+        run: |
+          python3 -m pip install nox
       - name: Lint the code
         run: nox -s lint
 
@@ -22,21 +23,13 @@
     strategy:
       fail-fast: false
       matrix:
-<<<<<<< HEAD
         python-version: ["3.7", "3.8", "3.9", "3.10", "3.11", "3.12"]
-=======
-        python-version: ["3.7", "3.8", "3.9", "3.10", "3.11"]
->>>>>>> 5183a07b
         nox-session: [""]
         runs-on: ["ubuntu-latest"]
 
     runs-on: ${{ matrix.runs-on }}
     name: test-${{ matrix.python-version }}
-<<<<<<< HEAD
-    continue-on-error: true
-=======
     continue-on-error: false
->>>>>>> 5183a07b
     steps:
       - name: Checkout Repository
         uses: actions/checkout@v3
@@ -45,7 +38,8 @@
         with:
           python-version: ${{ matrix.python-version }}
       - name: Install Dependencies
-        run: python -m pip install nox
+        run: |
+          python -m pip install nox
       - name: Run Tests
         shell: bash
         run: .ci/run-nox.sh
